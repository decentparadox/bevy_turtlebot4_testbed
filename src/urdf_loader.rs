--- conflicted
+++ resolved
@@ -688,22 +688,14 @@
                                                 .map(|chunk| [chunk[0], chunk[1], chunk[2]])
                                                 .collect();
                                             
-<<<<<<< HEAD
-                                            Collider::trimesh(vertices, indices)
-=======
                                             Collider::trimesh(vertices, indices).expect("Failed to create trimesh collider")
->>>>>>> 39056d9d
                                         }
                                         bevy::render::mesh::Indices::U16(idx) => {
                                             let indices: Vec<[u32; 3]> = idx.chunks_exact(3)
                                                 .map(|chunk| [chunk[0] as u32, chunk[1] as u32, chunk[2] as u32])
                                                 .collect();
                                             
-<<<<<<< HEAD
-                                            Collider::trimesh(vertices, indices)
-=======
                                             Collider::trimesh(vertices, indices).expect("Failed to create trimesh collider")
->>>>>>> 39056d9d
                                         }
                                     }
                                 } else {
